--- conflicted
+++ resolved
@@ -88,17 +88,10 @@
     let genesis_account = Account::new(signature_parameters, commitment_parameters, &genesis_metadata, rng).unwrap();
 
     let metadata_1 = [2u8; 32];
-<<<<<<< HEAD
-    let account_1 = Account::new(signature_parameters, commitment_parameters, &metadata_1, None, rng).unwrap();
+    let account_1 = Account::new(signature_parameters, commitment_parameters, &metadata_1, rng).unwrap();
 
     let metadata_2 = [3u8; 32];
-    let account_2 = Account::new(signature_parameters, commitment_parameters, &metadata_2, None, rng).unwrap();
-=======
-    let address_1 = Account::new(signature_parameters, commitment_parameters, &metadata_1, rng).unwrap();
-
-    let metadata_2 = [3u8; 32];
-    let address_2 = Account::new(signature_parameters, commitment_parameters, &metadata_2, rng).unwrap();
->>>>>>> 576096f6
+    let account_2 = Account::new(signature_parameters, commitment_parameters, &metadata_2, rng).unwrap();
 
     [genesis_account, account_1, account_2]
 }
